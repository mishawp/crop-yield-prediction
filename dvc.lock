schema: '2.0'
stages:
  integration:
    cmd: python -m src.data.integration
    deps:
    - path: data/raw
      hash: md5
      md5: 303cd23954470e2ae3ae4790ba1cb4a4.dir
      size: 160383112800
      nfiles: 618
    - path: src/data/integration.py
      hash: md5
      md5: 7e1bb2e2106bcccd3a91a4c370e35b92
      size: 16091
  processing:
    cmd: python -m src.data.process
    deps:
    - path: data/interim
      hash: md5
      md5: d751713988987e9331980363e24189ce.dir
      size: 0
      nfiles: 0
    - path: src/data/process.py
      hash: md5
      md5: c917e4997193cf3bd2afbcfb3880b7d3
      size: 12943
  train:
    cmd: python -m src.model.train
    deps:
    - path: data/processed
      hash: md5
      md5: d751713988987e9331980363e24189ce.dir
      size: 0
      nfiles: 0
    - path: src/model/train.py
      hash: md5
<<<<<<< HEAD
      md5: cd3706d54f7d4748f5c37efb70a3b055
      size: 14025
=======
      md5: ee0d9432981cb27cfbf40007bc444fd7
      size: 19072
>>>>>>> 997b5fa3
<|MERGE_RESOLUTION|>--- conflicted
+++ resolved
@@ -34,10 +34,5 @@
       nfiles: 0
     - path: src/model/train.py
       hash: md5
-<<<<<<< HEAD
-      md5: cd3706d54f7d4748f5c37efb70a3b055
-      size: 14025
-=======
       md5: ee0d9432981cb27cfbf40007bc444fd7
-      size: 19072
->>>>>>> 997b5fa3
+      size: 19072