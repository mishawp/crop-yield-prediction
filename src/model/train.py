import os
import subprocess
import platform
import psutil
from datetime import datetime
import torch
import numpy as np
from torch import nn
from torch.utils.data import Dataset, DataLoader
from sklearn.metrics import mean_squared_error, r2_score
<<<<<<< HEAD
from src.data.dataset import TabularDataset, ImagesDataset, OneImageDataset
from src.model.models import RNNRegressor, MultiCNNGRU, ResNetRegressor
=======
from src.data.dataset import (
    TabularDataset,
    ImagesDataset,
    OneImageDataset,
    MultiModalDataset,
)
from src.model.models import (
    RNNRegressor,
    MultiCNNGRU,
    ResNetRegressor,
    EfficientNetRegressor,
    MultiModalModel,
)
>>>>>>> 997b5fa3
from tqdm import tqdm
from pathlib import Path
import mlflow
import mlflow.pytorch
from dotenv import load_dotenv

PATH_PROCESSED = Path("data/processed")
PATH_MODELS = Path("models")


class MLflowTracing:
    """Класс для сбора системной информации и логирования в MLflow."""

    @staticmethod
    def set_mlflow_s3():
        load_dotenv()
        os.environ["AWS_ACCESS_KEY_ID"] = os.getenv("S3_ACCESS_KEY_ID")
        os.environ["AWS_SECRET_ACCESS_KEY"] = os.getenv("S3_SECRET_ACCESS_KEY")
        os.environ["MLFLOW_S3_ENDPOINT_URL"] = (
            "https://storage.yandexcloud.net"
        )

    @staticmethod
    def get_system_info() -> dict[str, str | float]:
        """Сбор информации о системе."""
        try:
            gpu_name = (
                torch.cuda.get_device_name(0)
                if torch.cuda.is_available()
                else "None"
            )
            gpu_memory = (
                torch.cuda.get_device_properties(0).total_memory / (1024**3)
                if torch.cuda.is_available()
                else 0
            )

            return {
                "system.system": platform.system(),
                "system.processor": platform.processor(),
                "system.cpu_cores_physical": psutil.cpu_count(logical=False),
                "system.cpu_cores_logical": psutil.cpu_count(logical=True),
                "system.total_memory_gb": round(
                    psutil.virtual_memory().total / (1024.0**3), 2
                ),
                "system.gpu_name": gpu_name,
                "system.gpu_memory_gb": round(gpu_memory, 2),
                "system.python_version": platform.python_version(),
                "system.torch_version": torch.__version__,
            }
        except Exception as e:
            print(f"Failed to get system info: {e}")
            return {}


class ModelTrainer:
    def __init__(
        self,
        model: nn.Module,
        train_dataset: Dataset,
        val_dataset: Dataset,
        batch_size: int = 32,
        learning_rate: float = 0.001,
        random_state: int = 42,
        device: str = "cuda",
        mlflow_uri: str = "http://localhost:5000",
        experiment_name: str = "Test",
    ):
        """Инициализация тренера модели.

        Args:
            model: Модель PyTorch для обучения
            train_dataset: Датасет для обучения
            val_dataset: Датасет для валидации
            batch_size: Размер батча
            learning_rate: Скорость обучения
            random_state: Seed для воспроизводимости
            device: Устройство для обучения (cuda/cpu)
            mlflow_uri: URI для MLflow
            experiment_name: Имя эксперимента
        """
        self.model = model.to(device)
        self.device = device
        self.batch_size = batch_size
        self.experiment_name = experiment_name

        self.train_loader = DataLoader(
            train_dataset, batch_size=batch_size, shuffle=True
        )
        self.val_loader = DataLoader(
            val_dataset, batch_size=batch_size, shuffle=False
        )

        self.random_state = random_state
        self.criterion = nn.MSELoss()
        self.optimizer = torch.optim.Adam(model.parameters(), lr=learning_rate)

        self.history = {
            "train_r2": [],
            "val_r2": [],
            "train_rmse": [],
            "val_rmse": [],
        }

        # # Set up MLflow
        if mlflow_uri:
            MLflowTracing.set_mlflow_s3()
        mlflow.set_tracking_uri(mlflow_uri)
        mlflow.set_experiment(self.experiment_name)

    def train_epoch(self) -> tuple[float, float]:
        self.model.train()
        train_preds, train_targets = [], []

        for X_batch, y_batch in tqdm(
            self.train_loader, desc="Training", leave=False
        ):
            X_batch, y_batch = X_batch.to(self.device), y_batch.to(self.device)

            self.optimizer.zero_grad()
            outputs = self.model(X_batch)
            loss = self.criterion(outputs.squeeze(), y_batch)

            loss.backward()
            self.optimizer.step()

            train_preds.extend(outputs.detach().cpu().numpy().flatten())
            train_targets.extend(y_batch.cpu().numpy().flatten())

        rmse = np.sqrt(mean_squared_error(train_targets, train_preds))
        r2 = r2_score(train_targets, train_preds)

        return r2, rmse

    def validate(self) -> tuple[float, float]:
        self.model.eval()
        val_preds, val_targets = [], []

        with torch.no_grad():
            for X_batch, y_batch in self.val_loader:
                X_batch, y_batch = (
                    X_batch.to(self.device),
                    y_batch.to(self.device),
                )
                outputs = self.model(X_batch)
                val_preds.extend(outputs.cpu().numpy().flatten())
                val_targets.extend(y_batch.cpu().numpy().flatten())

        rmse = np.sqrt(mean_squared_error(val_targets, val_preds))
        r2 = r2_score(val_targets, val_preds)

        return r2, rmse

    def run_training(
        self, num_epochs: int = 100, patience: int = 10
    ) -> tuple[nn.Module, dict[str, list[float]]]:
        """Запуск процесса обучения.

        Args:
            num_epochs: Максимальное количество эпох
            patience: Количество эпох без улучшения для ранней остановки

        Returns:
            Обученная модель и история метрик
        """
        self.set_random_seeds(self.random_state)
        best_val_r2 = -float("inf")
        epochs_without_improvement = 0
        best_model_weights = None

        with mlflow.start_run():
            # Log hyperparameters
            mlflow.log_params(
                {
                    "system.device": self.device,
                    **MLflowTracing.get_system_info(),
                    # Гиперпараметры
                    "hyperparams.random_state": self.random_state,
                    "hyperparams.batch_size": self.batch_size,
                    "hyperparams.learning_rate": self.optimizer.param_groups[
                        0
                    ]["lr"],
                    # Архитектура
                    "model.type": self.model.__class__.__name__,
                    "model.optimizer": self.optimizer.__class__.__name__,
                    "model.loss_function": self.criterion.__class__.__name__,
                    # Доп параметры модели
                    "model.num_params": sum(
                        p.numel() for p in self.model.parameters()
                    ),
                }
            )
            mlflow.log_text(str(self.model), "model_architecture.txt")
            mlflow.log_artifact("data.dvc", artifact_path="dvc")
            mlflow.log_artifact(
                "src/data/integration.py", artifact_path="code"
            )
            mlflow.log_artifact("src/data/process.py", artifact_path="code")

            for epoch in range(num_epochs):
                train_r2, train_rmse = self.train_epoch()
                val_r2, val_rmse = self.validate()

                # Update history
                self.history["train_r2"].append(train_r2)
                self.history["val_r2"].append(val_r2)
                self.history["train_rmse"].append(train_rmse)
                self.history["val_rmse"].append(val_rmse)

                # Log metrics
                mlflow.log_metrics(
                    {
                        "train_r2": train_r2,
                        "val_r2": val_r2,
                        "train_rmse": train_rmse,
                        "val_rmse": val_rmse,
                    },
                    step=epoch,
                )

                # Log progress
                print(f"Epoch {epoch + 1}/{num_epochs}:")
                print(
                    f"  Train R²: {train_r2:.4f}, Train RMSE: {train_rmse:.4f}"
                )
                print(f"  Val R²: {val_r2:.4f}, Val RMSE: {val_rmse:.4f}")

                # Early stopping check (now based on R²)
                if val_r2 > best_val_r2:
                    best_val_r2 = val_r2
                    best_val_rmse = val_rmse
                    best_epoch = epoch
                    best_model_weights = self.model.state_dict()
                    epochs_without_improvement = 0

                else:
                    epochs_without_improvement += 1
                    if epochs_without_improvement >= patience:
                        print(f"\nEarly stopping at epoch {epoch + 1}!")
                        break

            # Load best model weights
            if best_model_weights is not None:
                print(
                    f"Best model at epoch {best_epoch + 1} with R²: {best_val_r2:.4f}"
                )
                self.model.load_state_dict(best_model_weights)
                model_path = PATH_MODELS / (
                    f"{self.model.__class__.__name__}_"
                    f"{datetime.now().strftime('%Y%m%d_%H%M')}_"
                    f"r2_{val_r2:.4f}.pth"
                )
                torch.save(
                    self.model.state_dict(),
                    model_path,
                )
                print(f"Model saved to {model_path}")
                mlflow.log_metrics(
                    {
                        "best_val_r2": best_val_r2,
                        "best_val_rmse": best_val_rmse,
                    }
                )
                mlflow.pytorch.log_model(self.model, "best_model")
                if not PATH_MODELS.exists():
                    PATH_MODELS.mkdir()

        return self.model, self.history

    def set_random_seeds(self, seed: int = 42) -> None:
        """Set random seeds for reproducibility."""
        torch.manual_seed(seed)
        torch.cuda.manual_seed(seed)
        torch.backends.cudnn.deterministic = True
        torch.backends.cudnn.benchmark = False
        np.random.seed(seed)


<<<<<<< HEAD
=======
class MultiModalTrainer(ModelTrainer):
    def train_epoch(self) -> tuple[float, float]:
        """Одна эпоха обучения для мультимодальной модели."""
        self.model.train()
        train_preds, train_targets = [], []

        for (tabular_batch, image_batch), y_batch in tqdm(
            self.train_loader, desc="Training", leave=False
        ):
            # Перенос данных на устройство
            tabular_batch = tabular_batch.to(self.device)
            image_batch = image_batch.to(self.device)
            y_batch = y_batch.to(self.device)

            self.optimizer.zero_grad()

            # Прямой проход через модель
            outputs = self.model(tabular_batch, image_batch)

            # Вычисление потерь
            loss = self.criterion(outputs.squeeze(), y_batch)

            # Обратное распространение и обновление весов
            loss.backward()
            self.optimizer.step()

            # Сохранение предсказаний и целевых значений для метрик
            train_preds.extend(outputs.detach().cpu().numpy().flatten())
            train_targets.extend(y_batch.cpu().numpy().flatten())

        # Вычисление метрик
        rmse = np.sqrt(mean_squared_error(train_targets, train_preds))
        r2 = r2_score(train_targets, train_preds)

        return r2, rmse

    def validate(self) -> tuple[float, float]:
        """Валидация для мультимодальной модели."""
        self.model.eval()
        val_preds, val_targets = [], []

        with torch.no_grad():
            for (tabular_batch, image_batch), y_batch in self.val_loader:
                # Перенос данных на устройство
                tabular_batch = tabular_batch.to(self.device)
                image_batch = image_batch.to(self.device)
                y_batch = y_batch.to(self.device)

                # Прямой проход через модель
                outputs = self.model(tabular_batch, image_batch)

                # Сохранение предсказаний и целевых значений
                val_preds.extend(outputs.cpu().numpy().flatten())
                val_targets.extend(y_batch.cpu().numpy().flatten())

        # Вычисление метрик
        rmse = np.sqrt(mean_squared_error(val_targets, val_preds))
        r2 = r2_score(val_targets, val_preds)

        return r2, rmse


>>>>>>> 997b5fa3
class Runner:
    @staticmethod
    def run_multicnngru():
        train_dataset = ImagesDataset(
            PATH_PROCESSED / "X_train.csv",
            PATH_PROCESSED / "y_train.csv",
        )
        test_dataset = ImagesDataset(
            PATH_PROCESSED / "X_test.csv",
            PATH_PROCESSED / "y_test.csv",
        )

        device = "cuda" if torch.cuda.is_available() else "cpu"

        model = MultiCNNGRU(
            num_frames=train_dataset.X.shape[1],
            hidden_size=512,
            num_layers=1,
        )

        print(f"Training {model.__class__.__name__} model on {device}")

        # Train model
        trainer = ModelTrainer(
            model=model,
            train_dataset=train_dataset,
            val_dataset=test_dataset,
            batch_size=4,
            learning_rate=0.001,
            random_state=42,
            device=device,
            mlflow_uri="http://localhost:5000",
            experiment_name="states6March-August",
        )

        trainer.run_training(
            num_epochs=1000,
            patience=10,
        )

    @staticmethod
    def run_rnn():
        train_dataset = TabularDataset(
            PATH_PROCESSED / "X_train.csv",
            PATH_PROCESSED / "y_train.csv",
        )
        test_dataset = TabularDataset(
            PATH_PROCESSED / "X_test.csv",
            PATH_PROCESSED / "y_test.csv",
        )

        device = "cuda" if torch.cuda.is_available() else "cpu"

        # Initialize model
        model = RNNRegressor(
            rnn_type="GRU",
            input_size=train_dataset.X.shape[2],
            hidden_size=500,
            num_layers=2,
            dropout=0.3,
            device=device,
        )

        print(f"Training {model.rnn_type} model on {device}")

        # Train model
        trainer = ModelTrainer(
            model=model,
            train_dataset=train_dataset,
            val_dataset=test_dataset,
            batch_size=16,
            learning_rate=0.001,
            random_state=42,
            device=device,
            mlflow_uri="http://localhost:5000",
            experiment_name="states6March-August",
        )

        trainer.run_training(
            num_epochs=1000,
            patience=10,
        )

    @staticmethod
    def run_resnetregressor():
        train_dataset = OneImageDataset(
            PATH_PROCESSED / "X_train.csv",
            PATH_PROCESSED / "y_train.csv",
        )
        test_dataset = OneImageDataset(
            PATH_PROCESSED / "X_test.csv",
            PATH_PROCESSED / "y_test.csv",
        )

        device = "cuda" if torch.cuda.is_available() else "cpu"

        # Initialize model
        model = ResNetRegressor()

        print(f"Training {model.__class__.__name__} model on {device}")

        # Train model
        trainer = ModelTrainer(
            model=model,
            train_dataset=train_dataset,
            val_dataset=test_dataset,
            batch_size=32,
<<<<<<< HEAD
=======
            learning_rate=0.001,
            random_state=42,
            device=device,
            mlflow_uri="http://localhost:5000",
            experiment_name="States6OneImage",
        )

        trainer.run_training(
            num_epochs=1000,
            patience=10,
        )

    @staticmethod
    def run_efficientnetregressor():
        train_dataset = OneImageDataset(
            PATH_PROCESSED / "X_train.csv",
            PATH_PROCESSED / "y_train.csv",
        )
        test_dataset = OneImageDataset(
            PATH_PROCESSED / "X_test.csv",
            PATH_PROCESSED / "y_test.csv",
        )

        device = "cuda" if torch.cuda.is_available() else "cpu"

        # Initialize model
        model = EfficientNetRegressor()

        print(f"Training {model.__class__.__name__} model on {device}")

        # Train model
        trainer = ModelTrainer(
            model=model,
            train_dataset=train_dataset,
            val_dataset=test_dataset,
            batch_size=8,
            learning_rate=0.001,
            random_state=42,
            device=device,
            mlflow_uri="http://localhost:5000",
            experiment_name="States6OneImage",
        )

        trainer.run_training(
            num_epochs=1000,
            patience=10,
        )

    @staticmethod
    def run_multimodalmodel():
        train_dataset = MultiModalDataset(
            PATH_PROCESSED / "X_train.csv",
            PATH_PROCESSED / "y_train.csv",
        )
        test_dataset = MultiModalDataset(
            PATH_PROCESSED / "X_test.csv",
            PATH_PROCESSED / "y_test.csv",
        )

        device = "cuda" if torch.cuda.is_available() else "cpu"

        model = MultiModalModel(
            rnn_type="GRU",
            tabular_input_size=train_dataset.X_tabular.shape[2],
            tabular_hidden_size=200,
            tabular_num_layers=2,
            image_num_frames=train_dataset.X_image.shape[1],
            image_hidden_size=512,
            image_num_layers=1,
            dropout=0.3,
            device=device,
        )

        print(f"Training {model.__class__.__name__} model on {device}")

        # Train model
        trainer = MultiModalTrainer(
            model=model,
            train_dataset=train_dataset,
            val_dataset=test_dataset,
            batch_size=4,
>>>>>>> 997b5fa3
            learning_rate=0.001,
            random_state=42,
            device=device,
            mlflow_uri="http://localhost:5000",
<<<<<<< HEAD
            experiment_name="States6OneImage",
=======
            experiment_name="MultiModal",
>>>>>>> 997b5fa3
        )

        trainer.run_training(
            num_epochs=1000,
            patience=10,
        )


if __name__ == "__main__":
<<<<<<< HEAD
    Runner.run_resnetregressor()
=======
    Runner.run_multimodalmodel()
>>>>>>> 997b5fa3
<|MERGE_RESOLUTION|>--- conflicted
+++ resolved
@@ -8,10 +8,6 @@
 from torch import nn
 from torch.utils.data import Dataset, DataLoader
 from sklearn.metrics import mean_squared_error, r2_score
-<<<<<<< HEAD
-from src.data.dataset import TabularDataset, ImagesDataset, OneImageDataset
-from src.model.models import RNNRegressor, MultiCNNGRU, ResNetRegressor
-=======
 from src.data.dataset import (
     TabularDataset,
     ImagesDataset,
@@ -25,7 +21,6 @@
     EfficientNetRegressor,
     MultiModalModel,
 )
->>>>>>> 997b5fa3
 from tqdm import tqdm
 from pathlib import Path
 import mlflow
@@ -304,8 +299,6 @@
         np.random.seed(seed)
 
 
-<<<<<<< HEAD
-=======
 class MultiModalTrainer(ModelTrainer):
     def train_epoch(self) -> tuple[float, float]:
         """Одна эпоха обучения для мультимодальной модели."""
@@ -368,7 +361,6 @@
         return r2, rmse
 
 
->>>>>>> 997b5fa3
 class Runner:
     @staticmethod
     def run_multicnngru():
@@ -476,8 +468,6 @@
             train_dataset=train_dataset,
             val_dataset=test_dataset,
             batch_size=32,
-<<<<<<< HEAD
-=======
             learning_rate=0.001,
             random_state=42,
             device=device,
@@ -559,16 +549,11 @@
             train_dataset=train_dataset,
             val_dataset=test_dataset,
             batch_size=4,
->>>>>>> 997b5fa3
             learning_rate=0.001,
             random_state=42,
             device=device,
             mlflow_uri="http://localhost:5000",
-<<<<<<< HEAD
-            experiment_name="States6OneImage",
-=======
             experiment_name="MultiModal",
->>>>>>> 997b5fa3
         )
 
         trainer.run_training(
@@ -578,8 +563,4 @@
 
 
 if __name__ == "__main__":
-<<<<<<< HEAD
-    Runner.run_resnetregressor()
-=======
-    Runner.run_multimodalmodel()
->>>>>>> 997b5fa3
+    Runner.run_multimodalmodel()