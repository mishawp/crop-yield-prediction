--- conflicted
+++ resolved
@@ -138,8 +138,6 @@
         return output
 
 
-<<<<<<< HEAD
-=======
 class MultiModalModel(nn.Module):
     def __init__(
         self,
@@ -190,7 +188,6 @@
         return output
 
 
->>>>>>> 997b5fa3
 class ResNetRegressor(nn.Module):
     def __init__(self):
         super().__init__()
@@ -209,8 +206,6 @@
         # x.shape = [batch_size, C, H, W] - одно изображение
         features = self.resnet(x)
         output = self.fc(features)
-<<<<<<< HEAD
-=======
         return output
 
 
@@ -238,5 +233,4 @@
         pooled = self.avgpool(features)  # [batch_size, 1280, 1, 1]
         flattened = self.flatten(pooled)  # [batch_size, 1280]
         output = self.fc(flattened)  # [batch_size, 1]
->>>>>>> 997b5fa3
         return output