import torch
import numpy as np
import pandas as pd
from torch.utils.data import Dataset
from pathlib import Path

PATH_PROCESSED = Path("data/processed")


class TabularDataset(Dataset):
    def __init__(self, path_X: Path, path_y: Path):
        X = pd.read_csv(path_X)
        y = pd.read_csv(path_y)

        data = pd.concat([X, y], axis=1)

        # Группируем по year и fips, сохраняя группы как списки записей
        grouped = data.groupby(["year", "fips"])
        self.n_samples = len(grouped)

        # Собираем группы в списки
        X_groups = [None] * self.n_samples
        y_groups = [None] * self.n_samples

        for i, ((year, fips), group) in enumerate(grouped):
            # Отбрасываем ненужные столбцы для X
            # images пока не используем
            X_values = group.drop(
                ["month", "day", "yield_bu_per_acre", "images"], axis=1
            ).values

            # для пары fips, year только одно значение yield_bu_per_acre
            # условие проверяется в data/process.ipynb
            y_values = group["yield_bu_per_acre"].iloc[0]

            images_values = group["images"].values

            X_groups[i] = X_values
            y_groups[i] = y_values

        # Преобразуем списки в numpy массивы
        self.X = np.array(X_groups)  # 3D array: (sample, timestep, features)
        self.y = np.array(y_groups)  # 1D array: (target value per sample)

    def __len__(self):
        return self.n_samples

    def __getitem__(self, idx):
        return (
            torch.tensor(self.X[idx]).float(),
            torch.tensor(self.y[idx]).float(),
        )


class ImagesDataset(Dataset):
    def __init__(self, path_X: Path, path_y: Path):
        X = pd.read_csv(path_X, usecols=["year", "fips", "images"])
        y = pd.read_csv(path_y)

        data = pd.concat([X, y], axis=1).dropna()

        # Группируем по year и fips, сохраняя группы как списки записей
        grouped = data.groupby(["year", "fips"])
        self.n_samples = len(grouped)

        # Собираем группы в списки
        X_groups = [None] * self.n_samples
        y_groups = [None] * self.n_samples

        for i, ((year, fips), group) in enumerate(grouped):
            X_values = group["images"].values

            # для пары fips, year только одно значение yield_bu_per_acre
            y_values = group["yield_bu_per_acre"].iloc[0]

            X_groups[i] = X_values
            y_groups[i] = y_values

        # Преобразуем списки в numpy массивы
        self.X = np.array(X_groups)  # 2D array: (sample, timestep)
        self.y = np.array(y_groups)  # 1D array: (target value per sample)

    def __len__(self):
        return self.n_samples

    def __getitem__(self, idx):
        paths_images = PATH_PROCESSED / self.X[idx]
        images = np.array([np.load(path) for path in paths_images])
        return (
            torch.tensor(images).float(),
            torch.tensor(self.y[idx]).float(),
        )


<<<<<<< HEAD
=======
class MultiModalDataset(Dataset):
    def __init__(self, path_X: Path, path_y: Path):
        X = pd.read_csv(path_X)
        y = pd.read_csv(path_y)

        data = pd.concat([X, y], axis=1)

        # Группируем по year и fips
        grouped = data.groupby(["year", "fips"])
        self.n_samples = len(grouped)

        # Собираем группы в списки
        X_tabular_groups = [None] * self.n_samples
        X_image_groups = [None] * self.n_samples
        y_groups = [None] * self.n_samples

        for i, ((year, fips), group) in enumerate(grouped):
            # Табличные данные
            X_tabular = group.drop(
                ["month", "day", "yield_bu_per_acre", "images"], axis=1
            ).values

            # Данные изображений
            X_image = group["images"].dropna().values

            # Целевая переменная
            y_value = group["yield_bu_per_acre"].iloc[0]

            X_tabular_groups[i] = X_tabular
            X_image_groups[i] = X_image
            y_groups[i] = y_value

        # Преобразуем списки в numpy массивы
        self.X_tabular = np.array(X_tabular_groups)
        self.X_image = np.array(X_image_groups)
        self.y = np.array(y_groups)

    def __len__(self):
        return self.n_samples

    def __getitem__(self, idx):
        # Загрузка табличных данных
        tabular_data = torch.tensor(self.X_tabular[idx]).float()

        # Загрузка изображений
        paths_images = PATH_PROCESSED / self.X_image[idx]
        images = np.array([np.load(path) for path in paths_images])
        image_data = torch.tensor(images).float()

        # Целевая переменная
        target = torch.tensor(self.y[idx]).float()

        return (tabular_data, image_data), target


>>>>>>> 997b5fa3
class OneImageDataset(Dataset):
    def __init__(self, path_X: Path, path_y: Path):
        X = pd.read_csv(
            path_X, usecols=["year", "fips", "month", "day", "images"]
        )
        y = pd.read_csv(path_y)

        data = pd.concat([X, y], axis=1).dropna()
<<<<<<< HEAD
        data = data[(data["month"] == 6) & (data["day"] == 15)]
=======
        data = data[(data["month"] == 8) & (data["day"] == 15)]
>>>>>>> 997b5fa3
        self.X = data["images"].values
        self.y = data["yield_bu_per_acre"].values
        self.n_samples = self.X.shape[0]

    def __len__(self):
        return self.n_samples

    def __getitem__(self, idx):
        path_image = PATH_PROCESSED / self.X[idx]
        image = np.load(path_image)
        return (
            torch.tensor(image).float(),
            torch.tensor(self.y[idx]).float(),
        )<|MERGE_RESOLUTION|>--- conflicted
+++ resolved
@@ -92,8 +92,6 @@
         )
 
 
-<<<<<<< HEAD
-=======
 class MultiModalDataset(Dataset):
     def __init__(self, path_X: Path, path_y: Path):
         X = pd.read_csv(path_X)
@@ -149,7 +147,6 @@
         return (tabular_data, image_data), target
 
 
->>>>>>> 997b5fa3
 class OneImageDataset(Dataset):
     def __init__(self, path_X: Path, path_y: Path):
         X = pd.read_csv(
@@ -158,11 +155,7 @@
         y = pd.read_csv(path_y)
 
         data = pd.concat([X, y], axis=1).dropna()
-<<<<<<< HEAD
-        data = data[(data["month"] == 6) & (data["day"] == 15)]
-=======
         data = data[(data["month"] == 8) & (data["day"] == 15)]
->>>>>>> 997b5fa3
         self.X = data["images"].values
         self.y = data["yield_bu_per_acre"].values
         self.n_samples = self.X.shape[0]
